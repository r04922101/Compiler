--- conflicted
+++ resolved
@@ -149,7 +149,6 @@
     s -> AddSymbol(main_keyword);
 }
 
-<<<<<<< HEAD
 CAstType* CParser::type(){
     // type ::= basetype | type "[" [ number ] "]".
     // basetype ::= "boolean" | "char" | "integer".
@@ -207,7 +206,8 @@
         else if(name.GetType() == tChar) return new CAstType(name, tm -> GetChar());
         else if(name.GetType() == tBoolean) return new CAstType(name, tm -> GetBool());
     }
-=======
+}
+
 CAstArrayDesignator* CParser::qualident(CAstScope *s) {
     //
     // assignment ::= number ":=" expression.
@@ -226,7 +226,6 @@
     }
 
     return cad;
->>>>>>> c7c67086
 }
 
 void CParser::variable_declaration(CSymtab *s) {
@@ -255,7 +254,6 @@
         }
         Consume(tColon);
 
-<<<<<<< HEAD
         CAstType *variable_type = type();
         if(variable_type -> GetType() -> IsArray()){
             while(variables.size() != 0){
@@ -263,35 +261,6 @@
                 variables.erase(variables.begin());
                 s -> AddSymbol(global_variable);
             }
-=======
-        // type ::= basetype | type "[" [ number ] "]".
-        // basetype ::= "boolean" | "char" | "integer".
-        // left recursive, change it to the following
-        // type ::= basetype T
-        // T ::= "["[number]"]"T | empty
-
-        // check variable type
-        peek_type = _scanner->Peek().GetType();
-        CToken type;
-        if(peek_type == tInteger) Consume(tInteger, &type);
-        else if(peek_type == tChar) Consume(tChar, &type);
-        else if(peek_type == tBoolean) Consume(tBoolean, &type);
-        else SetError(_scanner->Peek(), "basetype expected");
-
-        // array type
-        if(_scanner->Peek().GetType() == tLBrak) {
-            int dimension = 0;
-            vector<int> index;
-            CToken number;
-            do{
-                Consume(tLBrak);
-                Consume(tNumber, &number);
-                index.push_back(stoi(number.GetValue()));
-                Consume(tRBrak);
-                dimension++;
-            } while(_scanner->Peek().GetType() == tLBrak);
-            add_array_type_to_global_symtab(variables, type.GetType(), dimension, index, s);
->>>>>>> c7c67086
         }
         else{
             while(variables.size() != 0){
@@ -308,23 +277,7 @@
 }
 
 void CParser::add_basetype_to_global_symtab(vector<CToken> variables, EToken type, CSymtab *s){
-<<<<<<< HEAD
     
-=======
-    CTypeManager *tm = CTypeManager::Get();
-    while(variables.size() != 0){
-        CSymbol *global_variable;
-        if(type == tInteger)
-            global_variable = new CSymGlobal(variables.front().GetValue(), tm -> GetInt());
-        else if(type == tChar)
-            global_variable = new CSymGlobal(variables.front().GetValue(), tm -> GetChar());
-        else if(type == tBoolean)
-            global_variable = new CSymGlobal(variables.front().GetValue(), tm -> GetBool());
-
-        variables.erase(variables.begin());
-        s -> AddSymbol(global_variable);
-    }
->>>>>>> c7c67086
 }
 
 void CParser::add_array_type_to_global_symtab(vector<CToken> variables, EToken type, int dimension, vector<int> index, CSymtab *s){
