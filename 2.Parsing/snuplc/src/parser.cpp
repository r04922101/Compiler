--- conflicted
+++ resolved
@@ -300,7 +300,6 @@
         Consume(tColon);
 
         CAstType *variable_type = type();
-<<<<<<< HEAD
         while(variables.size() != 0){
             CSymbol *variable;
             if(scope == "global")  variable = new CSymGlobal(variables.front().GetValue(), variable_type -> GetType());
@@ -308,22 +307,6 @@
             
             variables.erase(variables.begin());
             s -> AddSymbol(variable);
-=======
-        if(variable_type -> GetType() -> IsArray()){
-            while(variables.size() != 0){
-                CSymGlobal *global_variable = new CSymGlobal(variables.front().GetValue(), variable_type -> GetType());
-                variables.erase(variables.begin());
-                s -> AddSymbol(global_variable);
-            }
-        }
-        else{
-            while(variables.size() != 0){
-                CSymbol *global_variable = new CSymGlobal(variables.front().GetValue(), variable_type -> GetType());
-
-                variables.erase(variables.begin());
-                s -> AddSymbol(global_variable);
-            }
->>>>>>> 74df7e13
         }
 
         Consume(tSemicolon);
