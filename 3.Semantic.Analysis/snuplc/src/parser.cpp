//------------------------------------------------------------------------------
/// @brief SnuPL/0 parser
/// @author Bernhard Egger <bernhard@csap.snu.ac.kr>
/// @section changelog Change Log
/// 2012/09/14 Bernhard Egger created
/// 2013/03/07 Bernhard Egger adapted to SnuPL/0
/// 2014/11/04 Bernhard Egger maintain unary '+' signs in the AST
/// 2016/04/01 Bernhard Egger adapted to SnuPL/1 (this is not a joke)
/// 2016/09/28 Bernhard Egger assignment 2: parser for SnuPL/-1
///
/// @section license_section License
/// Copyright (c) 2012-2017, Computer Systems and Platforms Laboratory, SNU
/// All rights reserved.
///
/// Redistribution and use in source and binary forms,  with or without modifi-
/// cation, are permitted provided that the following conditions are met:
///
/// - Redistributions of source code must retain the above copyright notice,
///   this list of conditions and the following disclaimer.
/// - Redistributions in binary form must reproduce the above copyright notice,
///   this list of conditions and the following disclaimer in the documentation
///   and/or other materials provided with the distribution.
///
/// THIS SOFTWARE IS PROVIDED BY THE COPYRIGHT HOLDERS AND CONTRIBUTORS "AS IS"
/// AND ANY EXPRESS OR IMPLIED WARRANTIES, INCLUDING,  BUT NOT LIMITED TO,  THE
/// IMPLIED WARRANTIES OF MERCHANTABILITY  AND FITNESS FOR A PARTICULAR PURPOSE
/// ARE DISCLAIMED.  IN NO EVENT SHALL THE COPYRIGHT HOLDER  OR CONTRIBUTORS BE
/// LIABLE FOR ANY DIRECT,  INDIRECT, INCIDENTAL, SPECIAL, EXEMPLARY, OR CONSE-
/// QUENTIAL DAMAGES (INCLUDING, BUT NOT LIMITED TO, PROCUREMENT OF  SUBSTITUTE
/// GOODS OR SERVICES; LOSS OF USE, DATA, OR PROFITS; OR BUSINESS INTERRUPTION)
/// HOWEVER CAUSED AND ON ANY THEORY OF LIABILITY, WHETHER IN  CONTRACT, STRICT
/// LIABILITY, OR TORT  (INCLUDING NEGLIGENCE OR OTHERWISE)  ARISING IN ANY WAY
/// OUT OF THE USE OF THIS SOFTWARE, EVEN IF ADVISED OF THE POSSIBILITY OF SUCH
/// DAMAGE.
//------------------------------------------------------------------------------

#include <algorithm>
#include <cassert>
#include <cstdlib>
#include <errno.h>
#include <exception>
#include <iostream>
#include <limits.h>
#include <vector>

#include "parser.h"
using namespace std;

//------------------------------------------------------------------------------
// CParser
//
CParser::CParser(CScanner *scanner) {
  _scanner = scanner;
  _module = NULL;
}

CAstNode *CParser::Parse(void) {
  _abort = false;

  if (_module != NULL) {
    delete _module;
    _module = NULL;
  }

  try {
    if (_scanner != NULL)
      _module = module();

    if (_module != NULL) {
      CToken t;
      string msg;
      if (!_module->TypeCheck(&t, &msg)) SetError(t, msg);
    }
  } catch (...) {
    _module = NULL;
  }

  return _module;
}

const CToken *CParser::GetErrorToken(void) const {
  if (_abort)
    return &_error_token;
  else
    return NULL;
}

string CParser::GetErrorMessage(void) const {
  if (_abort)
    return _message;
  else
    return "";
}

void CParser::SetError(CToken t, const string message) {
  _error_token = t;
  _message = message;
  _abort = true;
  throw message;
}

bool CParser::Consume(EToken type, CToken *token) {
  if (_abort)
    return false;

  CToken t = _scanner->Get();

  if (t.GetType() != type) {
    SetError(t, "expected '" + CToken::Name(type) + "', got '" + t.GetName() +
                    "'");
  }

  if (token != NULL)
    *token = t;

  return t.GetType() == type;
}

void CParser::InitSymbolTable(CSymtab *s) {
  CTypeManager *tm = CTypeManager::Get();

  // TODO: add predefined functions here
  CSymProc *dim = new CSymProc("DIM", tm->GetInt());
  dim->AddParam(new CSymParam(0, "array", tm->GetVoidPtr()));
  dim->AddParam(new CSymParam(1, "dim", tm->GetInt()));
  s->AddSymbol(dim);

  CSymProc *dofs = new CSymProc("DOFS", tm->GetInt());
  dofs->AddParam(new CSymParam(0, "array", tm->GetVoidPtr()));
  s->AddSymbol(dofs);

  // function ReadInt(): integerread and return an integer value from stdin.
  // –procedure WriteInt(i: integer);print integer value ‘i’ to stdout.
  // –procedure WriteChar(c: char);write a single character to stdout.
  // –procedure WriteStr(string: char[]);write string ‘string’ to stdout. No
  // newline is added. –procedure WriteLn()write a newline sequence to stdout.
  CSymProc *read_int = new CSymProc("ReadInt", tm->GetInt());
  s->AddSymbol(read_int);

  CSymProc *write_int = new CSymProc("WriteInt", tm->GetNull());
  write_int->AddParam(new CSymParam(0, "i", tm->GetInt()));
  s->AddSymbol(write_int);

  CSymProc *write_char = new CSymProc("WriteChar", tm->GetNull());
  write_char->AddParam(new CSymParam(0, "c", tm->GetChar()));
  s->AddSymbol(write_char);

  CSymProc *write_str = new CSymProc("WriteStr", tm->GetNull());
  write_str->AddParam(new CSymParam(
      0, "string", tm->GetPointer((tm->GetArray(-1, tm->GetChar())))));
  s->AddSymbol(write_str);

  CSymProc *write_ln = new CSymProc("WriteLn", tm->GetNull());
  s->AddSymbol(write_ln);

  // ‘main’ is used to denote the module body in the generated assembly file
  CSymbol *main_keyword = new CSymbol("main", stReserved, tm->GetNull());
  s->AddSymbol(main_keyword);
}

CAstType *CParser::type(bool open) {
  // type ::= basetype | type "[" [ number ] "]".
  // basetype ::= "boolean" | "char" | "integer".
  // left recursive, change it to the following
  // type ::= basetype T
  // T ::= "["[number]"]"T | empty

  // check variable type
  EToken peek_type = _scanner->Peek().GetType();
  CToken name;
  if (peek_type == tInteger)
    Consume(tInteger, &name);
  else if (peek_type == tChar)
    Consume(tChar, &name);
  else if (peek_type == tBoolean)
    Consume(tBoolean, &name);
  else
    SetError(_scanner->Peek(), "basetype expected");

  CTypeManager *tm = CTypeManager::Get();

  int dimension = 0;
  vector<int> index;
  CToken number;

  // array type
  if (_scanner->Peek().GetType() == tLBrak) {
    const CType *outer_type;
    if (open) {
      // allow open array
      bool not_open = false;
      while (_scanner->Peek().GetType() == tLBrak) {
        Consume(tLBrak);
        if (_scanner->Peek().GetType() == tNumber) {
          not_open = true;
          Consume(tNumber, &number);
          index.push_back(stoi(number.GetValue()));
        } else {
          if (not_open) {
            Consume(tNumber, &number);
            SetError(number, "not allowed array declaration");
          }
          index.push_back(-1);
        }
        Consume(tRBrak);
        dimension++;
      }

      int tmp_dimension = dimension;
      CSymbol *global_variable;
      const CType *inner_type;
      const CType *basetype;
      if (name.GetType() == tInteger)
        basetype = tm->GetInt();
      else if (name.GetType() == tChar)
        basetype = tm->GetChar();
      else if (name.GetType() == tBoolean)
        basetype = tm->GetBool();

      int nelem = index.back();
      index.pop_back();
      outer_type = tm->GetArray(nelem, basetype);
      while (tmp_dimension != 1) {
        inner_type = outer_type;
        if (inner_type == NULL)
          SetError(name, "array too big");
        int nelem = index.back();
        const CType *tmp = tm->GetArray(nelem, inner_type);
        if (tmp == NULL)
          SetError(name, "array too big");
        outer_type = tmp;
        tmp_dimension--;
      }
      return new CAstType(name, tm->GetPointer(outer_type));
    } else {
      // doesn't allow open array
      Consume(tLBrak);
      Consume(tNumber, &number);
      index.push_back(stoi(number.GetValue()));
      Consume(tRBrak);
      dimension++;
      while (_scanner->Peek().GetType() == tLBrak) {
        Consume(tLBrak);
        Consume(tNumber, &number);
        index.push_back(stoi(number.GetValue()));
        Consume(tRBrak);
        dimension++;
      }

      int tmp_dimension = dimension;
      CSymbol *global_variable;
      const CType *inner_type;
      const CType *basetype;
      if (name.GetType() == tInteger)
        basetype = tm->GetInt();
      else if (name.GetType() == tChar)
        basetype = tm->GetChar();
      else if (name.GetType() == tBoolean)
        basetype = tm->GetBool();
      else
        SetError(name, "unsupported data type");

      int nelem = index.back();
      index.pop_back();

      outer_type = tm->GetArray(nelem, basetype);
      while (tmp_dimension != 1) {
        inner_type = outer_type;
        int nelem = index.back();
        index.pop_back();
        const CType *tmp = tm->GetArray(nelem, inner_type);
        if (tmp == NULL)
          SetError(number, "array too big");
        outer_type = tmp;
        tmp_dimension--;
      }
      return new CAstType(name, outer_type);
    }
  }
  // basetype
  else {
    if (name.GetType() == tInteger)
      return new CAstType(name, tm->GetInt());
    else if (name.GetType() == tChar)
      return new CAstType(name, tm->GetChar());
    else if (name.GetType() == tBoolean)
      return new CAstType(name, tm->GetBool());
  }
}

CAstDesignator *CParser::qualident(CAstScope *s, CAstModule *m) {
  //
  // qualident ::= ident { "[" expression "]" }.
  //
  CAstExpression *head = NULL;
  CToken t;

  Consume(tIdent, &t);
  EToken tt = _scanner->Peek().GetType();
  if(tt == tLBrak){
    if (s->GetSymbolTable()->FindSymbol(t.GetValue(), sLocal) != NULL) {
      // local variable
      CAstArrayDesignator *cad = new CAstArrayDesignator(
          t, s->GetSymbolTable()->FindSymbol(t.GetValue(), sLocal));
      while (tt == tLBrak) {
        Consume(tLBrak);
        head = expression(s, m);
        cad->AddIndex(head);
        Consume(tRBrak);
  
        tt = _scanner->Peek().GetType();
      }
      return cad;
    } 
    else if (m->GetSymbolTable()->FindSymbol(t.GetValue(), sGlobal) != NULL) {
      // global variable
      cout << "global qualident\n";
      CAstArrayDesignator *cad = new CAstArrayDesignator(
          t, m->GetSymbolTable()->FindSymbol(t.GetValue(), sGlobal));
      while (tt == tLBrak) {
        Consume(tLBrak);
        head = expression(s, m);
        cad->AddIndex(head);
        Consume(tRBrak);
  
        tt = _scanner->Peek().GetType();
      }
      return cad;
    } 
    else
      SetError(_scanner->Peek(), "undefined identifier");
  }
  else{
    if (s->GetSymbolTable()->FindSymbol(t.GetValue(), sLocal) != NULL) {
      return new CAstDesignator(
        t, s->GetSymbolTable()->FindSymbol(t.GetValue(), sLocal));
    }
    else if (m->GetSymbolTable()->FindSymbol(t.GetValue(), sGlobal) != NULL) {
      return new CAstDesignator(
        t, m->GetSymbolTable()->FindSymbol(t.GetValue(), sGlobal));
    }
    else
      SetError(_scanner->Peek(), "undefined identifier");
  }
}

void CParser::variable_declaration(CAstScope *s) {
  // varDeclaration ::= [ "var" varDeclSequence ";" ].
  // varDeclSequence ::= varDecl { ";" varDecl }.
  // varDecl ::= ident { "," ident } ":" type.
  Consume(tVarDecl);
  vector<CToken> variables;
  EToken peek_type = _scanner->Peek().GetType();
  while (peek_type != tBegin && peek_type != tProcedure &&
         peek_type != tFunction) {
    // at least one var
    CToken tmp;
    Consume(tIdent, &tmp);
    variables.push_back(tmp);
    peek_type = _scanner->Peek().GetType();
    while (peek_type != tColon) {
      Consume(tComma);
      Consume(tIdent, &tmp);
      variables.push_back(tmp);
      peek_type = _scanner->Peek().GetType();
    }
    Consume(tColon);

    CAstType *variable_type = type(false);
    while (variables.size() != 0) {
      // check duplicate variable declaration
      if (s->GetSymbolTable()->FindSymbol(variables.front().GetValue(),
                                          sLocal) != NULL)
        SetError(variables.front(), "duplicate variable declaration '" +
                                        variables.front().GetValue() + "'");
      s->GetSymbolTable()->AddSymbol(
          s->CreateVar(variables.front().GetValue(), variable_type->GetType()));
      variables.erase(variables.begin());
    }

    Consume(tSemicolon);
    peek_type = _scanner->Peek().GetType();
  }
}

CAstModule *CParser::module(void) {
  //
  // module ::= statSequence  ".".
  //
  // module ::= "module" ident ";" varDeclaration { subroutineDecl } "begin"
  // statSequence "end" ident ".".

  CToken module_name;
  Consume(tModule);
  Consume(tIdent, &module_name);
  Consume(tSemicolon);

  CToken dummy;
  CAstModule *m = new CAstModule(dummy, module_name.GetValue());
  InitSymbolTable(m->GetSymbolTable());

  // variable declaration
  if (_scanner->Peek().GetType() == tVarDecl) {
    variable_declaration(m);
  }

  // subroutine declaration
  while (_scanner->Peek().GetType() == tProcedure ||
         _scanner->Peek().GetType() == tFunction)
    subroutineDecl(m, m);

  Consume(tBegin);
  CAstStatement *statseq = NULL;
  statseq = statSequence(m, m);
  m->SetStatementSequence(statseq);

  CToken check_module_name;
  Consume(tEnd);
  Consume(tIdent, &check_module_name);
  if (module_name.GetValue() != check_module_name.GetValue())
    SetError(check_module_name, "module identifier mismatch ('" +
                                    module_name.GetValue() + "' != '" +
                                    check_module_name.GetValue() + "')");
  Consume(tDot);

  return m;
}

CAstStatReturn *CParser::returnStatement(CAstScope *s, CAstModule *m) {
  CToken t;

  Consume(tReturn, &t);

  CAstExpression *rhs = expression(s, m);

  return new CAstStatReturn(t, s, rhs);
}

CAstStatement *CParser::statSequence(CAstScope *s, CAstModule *m) {
  // statSequence ::= [ statement { ";" statement } ].
  // statement ::= assignment | subroutineCall | ifStatement |
  // whileStatement | returnStatement.
  // FIRST(statSequence) = { tIdent, tIf, tWhile, tReturn }
  // FOLLOW(statSequence) = { tElse, tEnd }
  //
  CAstStatement *head = NULL;

  EToken ti = _scanner->Peek().GetType();
  if (ti != tSemicolon && ti != tElse && ti != tEnd) {
    CAstStatement *tail = NULL;
    do {
      CToken t;
      EToken tt = _scanner->Peek().GetType();
      CAstStatement *st = NULL;
      switch (tt) {
      // statement ::= assignment
      case tIf:
        st = ifStatement(s, m);
        break;
      case tWhile:
        st = whileStatement(s, m);
        break;
      case tReturn:
        st = returnStatement(s, m);
        break;
      case tIdent:
        if (s->GetSymbolTable()->FindSymbol(_scanner->Peek().GetValue(),
                                            sLocal) != NULL &&
            s->GetSymbolTable()
                    ->FindSymbol(_scanner->Peek().GetValue(), sLocal)
                    ->GetSymbolType() != stProcedure) {
          st = assignment(s, m);
        } else if (m->GetSymbolTable()->FindSymbol(_scanner->Peek().GetValue(),
                                                   sGlobal) != NULL &&
                   m->GetSymbolTable()
                           ->FindSymbol(_scanner->Peek().GetValue(), sGlobal)
                           ->GetSymbolType() == stProcedure) {
          st = new CAstStatCall(_scanner->Peek(), subroutineCall(s, m));
        } else {
          SetError(_scanner->Peek(), "undefined identifier");
        }
        break;
      default:
        SetError(_scanner->Peek(), "statement expected.");
        break;
      }

      assert(st != NULL);
      if (head == NULL)
        head = st;
      else
        tail->SetNext(st);
      tail = st;

      ti = _scanner->Peek().GetType();
      if (ti == tSemicolon) {
        Consume(tSemicolon);
      } else {
        break;
      }

    } while (!_abort);
  }

  return head;
}

CAstStatAssign *CParser::assignment(CAstScope *s, CAstModule *m) {
  //
  // assignment ::= number ":=" expression.
  //
  CToken t;

  CAstDesignator *lhs = qualident(s, m);
  Consume(tAssign, &t);

  CAstExpression *rhs = expression(s, m);
  return new CAstStatAssign(t, lhs, rhs);
}

CAstExpression *CParser::expression(CAstScope *s, CAstModule *m) {
  //
  // expression ::= simpleexpr [ relOp simpleexpr ].
  //
  CToken t;
  EOperation relop = opEqual;
  CAstExpression *left = NULL, *right = NULL;

  left = simpleexpr(s, m);

  if (_scanner->Peek().GetType() == tRelOp) {
    Consume(tRelOp, &t);
    right = simpleexpr(s, m);

    if (t.GetValue() == "=")
      relop = opEqual;
    else if (t.GetValue() == "#")
      relop = opNotEqual;
    else if (t.GetValue() == "<")
      relop = opLessThan;
    else if (t.GetValue() == "<=")
      relop = opLessEqual;
    else if (t.GetValue() == ">")
      relop = opBiggerThan;
    else if (t.GetValue() == ">=")
      relop = opBiggerEqual;
    else if (t.GetValue() == "!=")
      relop = opNotEqual;
    else
      SetError(t, "invalid relation.");

    return new CAstBinaryOp(t, relop, left, right);
  } else {
    return left;
  }
}

CAstExpression *CParser::simpleexpr(CAstScope *s, CAstModule *m) {
  //
  // simpleexpr ::= ["+"|"-"] term { termOp term }.
  //
  CAstExpression *n = NULL;
  CToken unaryToken;
  EOperation unaryOperation;
  if (_scanner->Peek().GetType() == tPlusMinus) {
    Consume(tPlusMinus, &unaryToken);
    if (unaryToken.GetValue() == "+")
      unaryOperation = opPos;
    else
      unaryOperation = opNeg;
  }

  n = term(s, m);
  if (unaryToken.GetValue() != "")
    n = new CAstUnaryOp(unaryToken, unaryOperation, n);

  while (_scanner->Peek().GetType() == tPlusMinus ||
         _scanner->Peek().GetType() == tOr) {
    CToken t;
    CAstExpression *l = n, *r;

    if (_scanner->Peek().GetType() == tPlusMinus) {
      Consume(tPlusMinus, &t);
      r = term(s, m);
      n = new CAstBinaryOp(t, t.GetValue() == "+" ? opAdd : opSub, l, r);

    } else if (_scanner->Peek().GetType() == tOr) {
      Consume(tOr, &t);
      r = term(s, m);
      n = new CAstBinaryOp(t, opOr, l, r);
    }
  }
  return n;
}

CAstExpression *CParser::term(CAstScope *s, CAstModule *m) {
  //
  // term ::= factor { ("*"|"/") factor }.
  //
  CAstExpression *n = NULL;

  n = factor(s, m);

  EToken tt = _scanner->Peek().GetType();

  while ((tt == tMulDiv)) {
    CToken t;
    CAstExpression *l = n, *r;

    Consume(tMulDiv, &t);

    r = factor(s, m);

    n = new CAstBinaryOp(t, t.GetValue() == "*" ? opMul : opDiv, l, r);

    tt = _scanner->Peek().GetType();
  }

  return n;
}

CAstExpression *CParser::factor(CAstScope *s, CAstModule *m) {
  //
  // factor ::= number | "(" expression ")"
  //
  // FIRST(factor) = { tNumber, tLBrak, tBoolConst, tCharConst, tString, tIdent,
  // tNot }
  //

<<<<<<< HEAD
    CToken t;
    EToken tt = _scanner->Peek().GetType();
    CAstExpression *n = NULL;

    switch (tt) {
        // factor ::= number
        case tNumber:
            n = number();
            break;
            // factor ::= "(" expression ")"
        case tLParens:
            Consume(tLParens);
            n = expression(s, m);
            Consume(tRParens);
            break;
        case tBoolConst:
            n = constbool();
            break;
        case tCharConst:
            n = constchar();
            break;
        case tString:
            n = stringConstant(s);
            break;
        case tIdent:
            // local variable
            if(s -> GetSymbolTable() -> FindSymbol(_scanner -> Peek().GetValue(), sLocal) != NULL && s -> GetSymbolTable() -> FindSymbol(_scanner -> Peek().GetValue(), sLocal) -> GetSymbolType() != stProcedure){
               n = qualident(s, m);
            }
            // global variable
            else if(m -> GetSymbolTable() -> FindSymbol(_scanner -> Peek().GetValue(), sGlobal) != NULL && m -> GetSymbolTable() -> FindSymbol(_scanner -> Peek().GetValue(), sGlobal) -> GetSymbolType() == stGlobal){
                n = qualident(s, m);
            }
            // subroutine call
            else if(m -> GetSymbolTable() -> FindSymbol(_scanner -> Peek().GetValue(), sGlobal) != NULL && m -> GetSymbolTable() -> FindSymbol(_scanner -> Peek().GetValue(), sGlobal) -> GetSymbolType() == stProcedure){
                n = subroutineCall(s, m);
            }
            else {
                SetError(_scanner -> Peek(), "undefined identifier");
            }
            break;
        case tNot:
        // tNot
            Consume(tNot, &t);
            n = factor(s, m);
            n = new CAstUnaryOp(t, opNot, n);
            break;
        default:
            cout << "got " << _scanner->Peek() << endl;
            SetError(_scanner->Peek(), "factor expected.");
            break;
=======
  CToken t;
  EToken tt = _scanner->Peek().GetType();
  CAstExpression *n = NULL;

  switch (tt) {
  // factor ::= number
  case tNumber:
    n = number();
    break;
    // factor ::= "(" expression ")"
  case tLParens:
    Consume(tLParens);
    n = expression(s, m);
    Consume(tRParens);
    break;
  case tBoolConst:
    n = constbool();
    break;
  case tCharConst:
    n = constchar();
    break;
  case tString:
    n = stringConstant(s);
    break;
  case tIdent:
    // local variable
    if (s->GetSymbolTable()->FindSymbol(_scanner->Peek().GetValue(), sLocal) !=
            NULL &&
        s->GetSymbolTable()
                ->FindSymbol(_scanner->Peek().GetValue(), sLocal)
                ->GetSymbolType() != stProcedure) {
      n = qualident(s, m);
    }
    // global variable
    else if (m->GetSymbolTable()->FindSymbol(_scanner->Peek().GetValue(),
                                             sGlobal) != NULL &&
             m->GetSymbolTable()
                     ->FindSymbol(_scanner->Peek().GetValue(), sGlobal)
                     ->GetSymbolType() == stGlobal) {
      n = qualident(s, m);
    }
    // subroutine call
    else if (m->GetSymbolTable()->FindSymbol(_scanner->Peek().GetValue(),
                                             sGlobal) != NULL &&
             m->GetSymbolTable()
                     ->FindSymbol(_scanner->Peek().GetValue(), sGlobal)
                     ->GetSymbolType() == stProcedure) {
      n = subroutineCall(s, m);
    } else {
      SetError(_scanner->Peek(), "undefined identifier");
>>>>>>> 2f67f17b
    }
    break;
  case tNot:
    // tNot
    Consume(tNot, &t);
    n = factor(s, m);
    n = new CAstUnaryOp(t, opNot, n);
    break;
  default:
    cout << "got " << _scanner->Peek() << endl;
    SetError(_scanner->Peek(), "factor expected.");
    break;
  }

  return n;
}

CAstStringConstant *CParser::stringConstant(CAstScope *s) {
  //
  // string ::= '"' { character }'"'.
  //
  // "digit { digit }" is scanned as one token (tNumber)
  //

  CToken t;

  Consume(tString, &t);

  errno = 0;
  string v = t.GetValue().substr(1, t.GetValue().length() - 2);

  return new CAstStringConstant(t, v, s);
}

CAstConstant *CParser::number(void) {
  //
  // number ::= digit { digit }.
  //
  // "digit { digit }" is scanned as one token (tNumber)
  //

  CToken t;

  Consume(tNumber, &t);

  errno = 0;
  long long v = strtoll(t.GetValue().c_str(), NULL, 10);
  if (errno != 0)
    SetError(t, "invalid number.");

  return new CAstConstant(t, CTypeManager::Get()->GetInt(), v);
}

CAstConstant *CParser::constchar(void) {
  CToken t;
  Consume(tCharConst, &t);
  const char *arr = t.GetValue().c_str();
  if (t.GetValue().length() == 2) {
    char escape;
    // || _in -> peek() == '\n' || _in -> peek() == '\t'
    // || _in -> peek() == '\''
    // || _in -> peek() == '\\' || _in -> peek() == '\0')
    switch (arr[1]) {
    case 'n':
      escape = '\n';
      break;
    case 't':
      escape = '\t';
      break;
    case '\'':
      escape = '\'';
      break;
    case '\\':
      escape = '\\';
      break;
    case '0':
      escape = '\0';
      break;
    }
    return new CAstConstant(t, CTypeManager::Get()->GetChar(), int(escape));
  } else if (t.GetValue().length() == 1) {
    return new CAstConstant(t, CTypeManager::Get()->GetChar(), int(arr[0]));
  } else
    SetError(t, "not allowed char");
}

CAstConstant *CParser::constbool(void) {
  CToken t;
  Consume(tBoolConst, &t);
  errno = 0;
  long long v = strtoll(t.GetValue().c_str(), NULL, 10);
  if (errno != 0)
    SetError(t, "invalid number.");
  return new CAstConstant(t, CTypeManager::Get()->GetBool(), v);
}

CAstStatWhile *CParser::whileStatement(CAstScope *s, CAstModule *m) {
  //
  // whileStatement ::= "while" "(" expression ")" "do" statSequence "end"
  //
  // FIRST(while) = { tWhile }
  // FOLLOW(while) = { tEnd }
  //
  CToken t;
  CAstExpression *cond = NULL;
  CAstStatement *body = NULL;

  Consume(tWhile, &t);
  Consume(tLParens);
  cond = expression(s, m);
  Consume(tRParens);
  Consume(tDo);
  body = statSequence(s, m);
  Consume(tEnd);

  return new CAstStatWhile(t, cond, body);
}

CAstStatIf *CParser::ifStatement(CAstScope *s, CAstModule *m) {
  //
  // ifStatement ::= "if" "(" expression ")" "then" statSequence ["else"]
  // statSequence "end"
  //
  // FIRST(if) = { tIf }
  // FOLLOW(if) = { tEnd }
  //

  CToken t;
  CAstExpression *cond = NULL;
  CAstStatement *ifbody = NULL;
  CAstStatement *elsebody = NULL;

  Consume(tIf, &t);
  Consume(tLParens);
  cond = expression(s, m);
  Consume(tRParens);
  Consume(tThen);
  ifbody = statSequence(s, m);

  EToken tt = _scanner->Peek().GetType();

  if (tt == tElse) {
    Consume(tElse);
    elsebody = statSequence(s, m);
  }

  Consume(tEnd);
  return new CAstStatIf(t, cond, ifbody, elsebody);
}

CAstProcedure *CParser::subroutineDecl(CAstScope *parent, CAstModule *m) {
  // procedureDecl = "procedure" ident [ formalParam ] ";".
  // functionDecl = "function" ident [ formalParam ] ":" type ";".
  CToken pt;
  if (_scanner->Peek().GetType() == tFunction)
    Consume(tFunction);
  else
    Consume(tProcedure);
  Consume(tIdent, &pt);

  // formalParam ::= "(" [ varDeclSequence ] ")".
  // add :type here
  // => formalParam ::= "(" [ varDeclSequence ] ")" [":" type]
  vector<CToken> variables;
  vector<int> variable_count;
  vector<CAstType *> types;
  if (_scanner->Peek().GetType() == tLParens) {
    Consume(tLParens);
    if (_scanner->Peek().GetType() != tRParens) {
      EToken peek_type = _scanner->Peek().GetType();
      while (peek_type != tRParens) {
        // at least one var
        int count = 0;
        CToken tmp;
        Consume(tIdent, &tmp);
        variables.push_back(tmp);
        count++;
        peek_type = _scanner->Peek().GetType();
        while (peek_type != tColon) {
          Consume(tComma);
          Consume(tIdent, &tmp);
          variables.push_back(tmp);
          count++;
          peek_type = _scanner->Peek().GetType();
        }
        Consume(tColon);
        variable_count.push_back(count);
        types.push_back(type(true));

        peek_type = _scanner->Peek().GetType();
        if (peek_type == tSemicolon)
          Consume(tSemicolon);
      }
    }
    Consume(tRParens);
  }

  CSymProc *symbol;
  if (_scanner->Peek().GetType() == tColon) {
    Consume(tColon);
    CAstType *return_type = type(true);
    symbol = new CSymProc(pt.GetValue(), return_type->GetType());
  }
  // procedure
  else
    symbol = new CSymProc(pt.GetValue(), CTypeManager::Get()->GetNull());
  CAstProcedure *subroutine =
      new CAstProcedure(pt, pt.GetValue(), parent, symbol);
  int index = 0;

  while (variable_count.size() > 0) {
    // check duplicate variable declaration
    int count = variable_count.front();
    variable_count.erase(variable_count.begin());
    while (count-- > 0) {
      vector<CSymbol *> symbols = subroutine->GetSymbolTable()->GetSymbols();
      vector<string> symbols_string;
      for (vector<CSymbol *>::iterator it = symbols.begin();
           it != symbols.end(); ++it) {
        symbols_string.push_back((*it)->GetName());
      }
      if (find(symbols_string.begin(), symbols_string.end(),
               variables.front().GetValue()) != symbols_string.end()) {
        SetError(variables.front(), "duplicate variable declaration '" +
                                        variables.front().GetValue() + "'");
      }
      subroutine->GetSymbolTable()->AddSymbol(new CSymParam(
          index, variables.front().GetValue(), types.front()->GetType()));
      symbol->AddParam(new CSymParam(index++, variables.front().GetValue(),
                                     types.front()->GetType()));
      variables.erase(variables.begin());
    }
    types.erase(types.begin());
  }
  Consume(tSemicolon);
  parent->GetSymbolTable()->AddSymbol(symbol);

  if (_scanner->Peek().GetType() == tVarDecl) {
    variable_declaration(subroutine);
  }

  Consume(tBegin);

  // statSequence
  CAstStatement *statseq = NULL;
  statseq = statSequence(subroutine, m);
  subroutine->SetStatementSequence(statseq);

  Consume(tEnd);
  CToken check_subroutine_name;
  Consume(tIdent, &check_subroutine_name);
  if (check_subroutine_name.GetValue() != pt.GetValue())
    SetError(check_subroutine_name,
             "procedure/function identifier mismatch ('" + pt.GetValue() +
                 "' != '" + check_subroutine_name.GetValue() + "')");
  Consume(tSemicolon);
  return subroutine;
}

CAstFunctionCall *CParser::subroutineCall(CAstScope *s, CAstModule *m) {
  CToken ident;
  Consume(tIdent, &ident);

  const CSymbol *symbol =
      m->GetSymbolTable()->FindSymbol(ident.GetValue(), sGlobal);
  if (symbol == NULL) {
    SetError(ident, "undefined identifier.");
    return NULL;
  }
  Consume(tLParens);
  CSymProc *symproc = new CSymProc(ident.GetValue(), symbol->GetDataType());
  CAstFunctionCall *functionCall = new CAstFunctionCall(ident, symbol);

  if (_scanner->Peek().GetType() != tRParens) {
    functionCall->AddArg(expression(s, m));
    while (_scanner->Peek().GetType() == tComma) {
      Consume(tComma);
      functionCall->AddArg(expression(s, m));
    }
  }
  Consume(tRParens);
  return functionCall;
}<|MERGE_RESOLUTION|>--- conflicted
+++ resolved
@@ -314,7 +314,6 @@
     } 
     else if (m->GetSymbolTable()->FindSymbol(t.GetValue(), sGlobal) != NULL) {
       // global variable
-      cout << "global qualident\n";
       CAstArrayDesignator *cad = new CAstArrayDesignator(
           t, m->GetSymbolTable()->FindSymbol(t.GetValue(), sGlobal));
       while (tt == tLBrak) {
@@ -627,7 +626,6 @@
   // tNot }
   //
 
-<<<<<<< HEAD
     CToken t;
     EToken tt = _scanner->Peek().GetType();
     CAstExpression *n = NULL;
@@ -679,58 +677,6 @@
             cout << "got " << _scanner->Peek() << endl;
             SetError(_scanner->Peek(), "factor expected.");
             break;
-=======
-  CToken t;
-  EToken tt = _scanner->Peek().GetType();
-  CAstExpression *n = NULL;
-
-  switch (tt) {
-  // factor ::= number
-  case tNumber:
-    n = number();
-    break;
-    // factor ::= "(" expression ")"
-  case tLParens:
-    Consume(tLParens);
-    n = expression(s, m);
-    Consume(tRParens);
-    break;
-  case tBoolConst:
-    n = constbool();
-    break;
-  case tCharConst:
-    n = constchar();
-    break;
-  case tString:
-    n = stringConstant(s);
-    break;
-  case tIdent:
-    // local variable
-    if (s->GetSymbolTable()->FindSymbol(_scanner->Peek().GetValue(), sLocal) !=
-            NULL &&
-        s->GetSymbolTable()
-                ->FindSymbol(_scanner->Peek().GetValue(), sLocal)
-                ->GetSymbolType() != stProcedure) {
-      n = qualident(s, m);
-    }
-    // global variable
-    else if (m->GetSymbolTable()->FindSymbol(_scanner->Peek().GetValue(),
-                                             sGlobal) != NULL &&
-             m->GetSymbolTable()
-                     ->FindSymbol(_scanner->Peek().GetValue(), sGlobal)
-                     ->GetSymbolType() == stGlobal) {
-      n = qualident(s, m);
-    }
-    // subroutine call
-    else if (m->GetSymbolTable()->FindSymbol(_scanner->Peek().GetValue(),
-                                             sGlobal) != NULL &&
-             m->GetSymbolTable()
-                     ->FindSymbol(_scanner->Peek().GetValue(), sGlobal)
-                     ->GetSymbolType() == stProcedure) {
-      n = subroutineCall(s, m);
-    } else {
-      SetError(_scanner->Peek(), "undefined identifier");
->>>>>>> 2f67f17b
     }
     break;
   case tNot:
