--- conflicted
+++ resolved
@@ -972,7 +972,6 @@
 }
 
 CTacAddr *CAstBinaryOp::ToTac(CCodeBlock *cb) {
-<<<<<<< HEAD
   if(CTypeManager::Get() -> GetBool() -> Match(GetType())){
     CTacLabel *ltrue = cb -> CreateLabel();
     CTacLabel *lfalse = cb -> CreateLabel();
@@ -983,19 +982,6 @@
     CTacAddr *operand2 = _right -> ToTac(cb);
     CTacTemp* target = cb -> CreateTemp(GetType());
     cb -> AddInstr(new CTacInstr(GetOperation(), target, operand1, operand2));
-=======
-  CTacLabel *next = cb->CreateLabel();
-  if (CTypeManager::Get()->GetBool()->Match(GetType())) {
-    CTacLabel *ltrue = cb->CreateLabel();
-    CTacLabel *lfalse = cb->CreateLabel();
-    return ToTac(cb, ltrue, lfalse);
-  } else {
-    CTacAddr *operand1 = _left->ToTac(cb);
-    CTacAddr *operand2 = _right->ToTac(cb);
-    CTacTemp *target = cb->CreateTemp(GetType());
-    cb->AddInstr(new CTacInstr(GetOperation(), target, operand1, operand2));
-    cb->AddInstr(new CTacInstr(opGoto, next));
->>>>>>> e9fc1684
     return target;
   }
 }
